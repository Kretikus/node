--- conflicted
+++ resolved
@@ -29,16 +29,10 @@
 
 #include <node.h>
 #include <node_buffer.h>
-<<<<<<< HEAD
-#include <node_vars.h>
-#include <req_wrap.h>
-
 #include <node_vars.h>
 // We do the following to minimize the detal between v0.6 branch. We want to
 // use the variables as they were being used before.
 #define callback_sym NODE_VAR(callback_sym)
-=======
->>>>>>> 07701e7c
 
 
 namespace node {
@@ -133,15 +127,7 @@
     // set this so that later on, I can easily tell how much was written.
     ctx->chunk_size_ = out_len;
 
-<<<<<<< HEAD
-    // build up the work request
-    uv_work_t* work_req = new uv_work_t();
-    work_req->data = req_wrap;
-
     uv_queue_work(Loop(),
-=======
-    uv_queue_work(uv_default_loop(),
->>>>>>> 07701e7c
                   work_req,
                   ZCtx<mode>::Process,
                   ZCtx<mode>::After);
@@ -173,8 +159,7 @@
       case INFLATE:
       case GUNZIP:
       case INFLATERAW:
-<<<<<<< HEAD
-        err = inflate(&(ctx->strm_), ctx->flush_);
+        err = inflate(&ctx->strm_, ctx->flush_);
 
         // If data was encoded with dictionary
         if (err == Z_NEED_DICT) {
@@ -191,9 +176,6 @@
           // And try to decode again
           err = inflate(&(ctx->strm_), ctx->flush_);
         }
-=======
-        err = inflate(&ctx->strm_, ctx->flush_);
->>>>>>> 07701e7c
         break;
       default:
         assert(0 && "wtf?");
@@ -272,19 +254,8 @@
     return Undefined();
   }
 
-<<<<<<< HEAD
-  static void
-  Init(ZCtx *ctx,
-       int level,
-       int windowBits,
-       int memLevel,
-       int strategy,
-       char* dictionary,
-       size_t dictionary_len) {
-=======
   static void Init(ZCtx *ctx, int level, int windowBits, int memLevel,
-                   int strategy) {
->>>>>>> 07701e7c
+                   int strategy, char* dictionary, size_t dictionary_len) {
     ctx->level_ = level;
     ctx->windowBits_ = windowBits;
     ctx->memLevel_ = memLevel;
@@ -330,11 +301,6 @@
         assert(0 && "wtf?");
     }
 
-<<<<<<< HEAD
-=======
-    ctx->write_in_progress_ = false;
-    ctx->init_done_ = true;
->>>>>>> 07701e7c
     assert(err == Z_OK);
 
     ctx->dictionary_ = reinterpret_cast<Bytef *>(dictionary);
@@ -357,6 +323,7 @@
       assert(err == Z_OK && "Failed to set dictionary");
     }
 
+    ctx->write_in_progress_ = false;
     ctx->init_done_ = true;
   }
 
