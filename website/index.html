--- conflicted
+++ resolved
@@ -188,30 +188,9 @@
 
       <pre class="sh_none">
 ./configure --debug
-<<<<<<< HEAD
-make test
-</pre>
-
-<h2 id="community">Community</h2>
-
-<p>
-  For help and discussion subscribe to the mailing list at
-  <a href="http://groups.google.com/group/nodejs">http://groups.google.com/group/nodejs</a>
-  or send an email to <a href="mailto:nodejs+subscribe@googlegroups.com">nodejs+subscribe@googlegroups.com</a>.
-</p>
-
-<p>
-  A chat room demo is running at <a href="http://chat.tinyclouds.org">chat.tinyclouds.org</a>. The source
-  code for the chat room is at <a href="http://github.com/ry/node_chat/tree/master">http://github.com/ry/node_chat</a>.
-  The chat room is not stable and may be occasionally go down.
-</p>
-
-</body>
-=======
 make test</pre>
 
       <h2 id="community">Community</h2>
-
       <p>
         For help and discussion subscribe to the mailing list at
         <a href="http://groups.google.com/group/nodejs">http://groups.google.com/group/nodejs</a>
@@ -225,5 +204,4 @@
       </p>
     </div>
   </body>
->>>>>>> d04ef897
 </html>