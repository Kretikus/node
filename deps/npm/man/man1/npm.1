.\" Generated with Ronnjs/v0.1
.\" http://github.com/kapouer/ronnjs/
.
.TH "NPM" "1" "July 2012" "" ""
.
.SH "NAME"
\fBnpm\fR \-\- node package manager
.
.SH "SYNOPSIS"
.
.nf
npm <command> [args]
.
.fi
.
.SH "VERSION"
<<<<<<< HEAD
1.1.39
=======
1.1.41
>>>>>>> ef1b7dd3
.
.SH "DESCRIPTION"
npm is the package manager for the Node JavaScript platform\.  It puts
modules in place so that node can find them, and manages dependency
conflicts intelligently\.
.
.P
It is extremely configurable to support a wide variety of use cases\.
Most commonly, it is used to publish, discover, install, and develop node
programs\.
.
.P
Run \fBnpm help\fR to get a list of available commands\.
.
.SH "INTRODUCTION"
You probably got npm because you want to install stuff\.
.
.P
Use \fBnpm install blerg\fR to install the latest version of "blerg"\.  Check out \fBnpm help install\fR for more info\.  It can do a lot of stuff\.
.
.P
Use the \fBnpm search\fR command to show everything that\'s available\.
Use \fBnpm ls\fR to show everything you\'ve installed\.
.
.SH "DIRECTORIES"
See \fBnpm help folders\fR to learn about where npm puts stuff\.
.
.P
In particular, npm has two modes of operation:
.
.IP "\(bu" 4
global mode:
.
.br
npm installs packages into the install prefix at \fBprefix/lib/node_modules\fR and bins are installed in \fBprefix/bin\fR\|\.
.
.IP "\(bu" 4
local mode:
.
.br
npm installs packages into the current project directory, which
defaults to the current working directory\.  Packages are installed to \fB\|\./node_modules\fR, and bins are installed to \fB\|\./node_modules/\.bin\fR\|\.
.
.IP "" 0
.
.P
Local mode is the default\.  Use \fB\-\-global\fR or \fB\-g\fR on any command to
operate in global mode instead\.
.
.SH "DEVELOPER USAGE"
If you\'re using npm to develop and publish your code, check out the
following help topics:
.
.IP "\(bu" 4
json:
Make a package\.json file\.  See \fBnpm help json\fR\|\.
.
.IP "\(bu" 4
link:
For linking your current working code into Node\'s path, so that you
don\'t have to reinstall every time you make a change\.  Use \fBnpm link\fR to do this\.
.
.IP "\(bu" 4
install:
It\'s a good idea to install things if you don\'t need the symbolic link\.
Especially, installing other peoples code from the registry is done via \fBnpm install\fR
.
.IP "\(bu" 4
adduser:
Create an account or log in\.  Creditials are stored in the
user config file\.
.
.IP "\(bu" 4
publish:
Use the \fBnpm publish\fR command to upload your code to the registry\.
.
.IP "" 0
.
.SH "CONFIGURATION"
npm is extremely configurable\.  It reads its configuration options from
5 places\.
.
.IP "\(bu" 4
Command line switches:
.
.br
Set a config with \fB\-\-key val\fR\|\.  All keys take a value, even if they
are booleans (the config parser doesn\'t know what the options are at
the time of parsing\.)  If no value is provided, then the option is set
to boolean \fBtrue\fR\|\.
.
.IP "\(bu" 4
Environment Variables:
.
.br
Set any config by prefixing the name in an environment variable with \fBnpm_config_\fR\|\.  For example, \fBexport npm_config_key=val\fR\|\.
.
.IP "\(bu" 4
User Configs:
.
.br
The file at $HOME/\.npmrc is an ini\-formatted list of configs\.  If
present, it is parsed\.  If the \fBuserconfig\fR option is set in the cli
or env, then that will be used instead\.
.
.IP "\(bu" 4
Global Configs:
.
.br
The file found at \.\./etc/npmrc (from the node executable, by default
this resolves to /usr/local/etc/npmrc) will be parsed if it is found\.
If the \fBglobalconfig\fR option is set in the cli, env, or user config,
then that file is parsed instead\.
.
.IP "\(bu" 4
Defaults:
.
.br
npm\'s default configuration options are defined in
lib/utils/config\-defs\.js\.  These must not be changed\.
.
.IP "" 0
.
.P
See \fBnpm help config\fR for much much more information\.
.
.SH "CONTRIBUTIONS"
Patches welcome!
.
.IP "\(bu" 4
code:
Read through \fBnpm help coding\-style\fR if you plan to submit code\.
You don\'t have to agree with it, but you do have to follow it\.
.
.IP "\(bu" 4
docs:
If you find an error in the documentation, edit the appropriate markdown
file in the "doc" folder\.  (Don\'t worry about generating the man page\.)
.
.IP "" 0
.
.P
Contributors are listed in npm\'s \fBpackage\.json\fR file\.  You can view them
easily by doing \fBnpm view npm contributors\fR\|\.
.
.P
If you would like to contribute, but don\'t know what to work on, check
the issues list or ask on the mailing list\.
.
.IP "\(bu" 4
\fIhttp://github\.com/isaacs/npm/issues\fR
.
.IP "\(bu" 4
\fInpm\-@googlegroups\.com\fR
.
.IP "" 0
.
.SH "BUGS"
When you find issues, please report them:
.
.IP "\(bu" 4
web: \fIhttp://github\.com/isaacs/npm/issues\fR
.
.IP "\(bu" 4
email: \fInpm\-@googlegroups\.com\fR
.
.IP "" 0
.
.P
Be sure to include \fIall\fR of the output from the npm command that didn\'t work
as expected\.  The \fBnpm\-debug\.log\fR file is also helpful to provide\.
.
.P
You can also look for isaacs in #node\.js on irc://irc\.freenode\.net\.  He
will no doubt tell you to put the output in a gist or email\.
.
.SH "HISTORY"
See npm help changelog
.
.SH "AUTHOR"
Isaac Z\. Schlueter \fIhttp://blog\.izs\.me/\fR :: isaacs \fIhttps://github\.com/isaacs/\fR :: @izs \fIhttp://twitter\.com/izs\fR :: \fIi@izs\.me\fR
.
.SH "SEE ALSO"
.
.IP "\(bu" 4
npm help help
.
.IP "\(bu" 4
npm help faq
.
.IP "\(bu" 4
README
.
.IP "\(bu" 4
npm help json
.
.IP "\(bu" 4
npm help install
.
.IP "\(bu" 4
npm help config
.
.IP "\(bu" 4
npm help index
.
.IP "\(bu" 4
npm apihelp npm
.
.IP "" 0
<|MERGE_RESOLUTION|>--- conflicted
+++ resolved
@@ -14,11 +14,7 @@
 .fi
 .
 .SH "VERSION"
-<<<<<<< HEAD
-1.1.39
-=======
 1.1.41
->>>>>>> ef1b7dd3
 .
 .SH "DESCRIPTION"
 npm is the package manager for the Node JavaScript platform\.  It puts
